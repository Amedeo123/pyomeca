--- conflicted
+++ resolved
@@ -674,11 +674,7 @@
 
     # --- Plot method
 
-<<<<<<< HEAD
     def plot(self, *args, x=None, ax=None, **kwargs):
-=======
-    def plot(self, x=None, ax=None, fmt="", lw=1, label=None, alpha=1):
->>>>>>> 8ead648a
         """
         Plot a pyomeca vector3d (Markers3d, Analogs3d, etc.)
 
@@ -695,29 +691,11 @@
         for i in range(self.shape[0]):
             data_to_plot = np.squeeze(self[i, :, :]).transpose()
             if np.any(x):
-<<<<<<< HEAD
                 ax.plot(x, data_to_plot, *args, **kwargs)
             elif self.get_time_frames is None or self.get_time_frames.shape[0] != self.shape[2]:
                 ax.plot(data_to_plot, *args, **kwargs)
             else:
                 ax.plot(self.get_time_frames, data_to_plot, *args, **kwargs)
-=======
-                ax.plot(x, data_to_plot, fmt, lw=lw, label=label, alpha=alpha)
-            elif (
-                self.get_time_frames is None
-                or self.get_time_frames.shape[0] != self.shape[2]
-            ):
-                ax.plot(data_to_plot, fmt, lw=lw, label=label, alpha=alpha)
-            else:
-                ax.plot(
-                    self.get_time_frames,
-                    data_to_plot,
-                    fmt,
-                    lw=lw,
-                    label=label,
-                    alpha=alpha,
-                )
->>>>>>> 8ead648a
         return ax
 
     # --- Signal processing methods
