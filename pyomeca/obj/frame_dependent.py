--- conflicted
+++ resolved
@@ -4,11 +4,7 @@
 import numpy as np
 import pandas as pd
 from scipy import fftpack
-<<<<<<< HEAD
-from scipy.interpolate import interp1d, UnivariateSpline
-=======
 from scipy.interpolate import interp1d
->>>>>>> 1222f771
 from scipy.signal import filtfilt, medfilt, butter
 
 import ezc3d
@@ -51,21 +47,6 @@
             self.get_labels = getattr(obj, 'get_labels')
             self.get_unit = getattr(obj, 'get_unit')
             self.get_nan_idx = getattr(obj, 'get_nan_idx')
-
-    def dynamic_child_cast(self, x):
-        """
-        Dynamically cast the np.array into type of self (which is probably inherited from FrameDependentNpArray)
-        Parameters
-        ----------
-        x : np.array
-
-        Returns
-        -------
-        x in the same type as self
-        """
-        casted_x = type(self)(x)
-        casted_x.__array_finalize__(self)
-        return casted_x
 
     def dynamic_child_cast(self, x):
         """
@@ -175,23 +156,17 @@
         return cls._to_vectors(data=data.values, idx=idx, all_names=column_names, target_names=names, metadata=metadata)
 
     @staticmethod
-<<<<<<< HEAD
     def _parse_c3d(c3d, prefix):
-        """
-=======
-    def _parse_c3d_info(c3d, prefix):
         """
         Abstract function on how to read c3d header and parameter for markers or analogs.
         Must be implemented for each subclasses of frame_dependent.
->>>>>>> 1222f771
-
-        Parameters
-        ----------
-        c3d : ezc3d
-<<<<<<< HEAD
+
+        Parameters
+        ----------
+        c3d : ezc3d class
             Pointer on the read c3d
-        prefix : string
-            Prefix which is before the proper name of the channel
+        prefix : str, optional
+            Participant's prefix
         Returns
         -------
         data : np.ndarray
@@ -201,18 +176,8 @@
         metadata
             Structure of properties in the c3d files
         """
-        raise NotImplementedError('_parse_c3d should not be called without a inherited parent')
-=======
-            ezc3d class
-        prefix : str, optional
-            Participant's prefix
-
-        Returns
-        -------
-        metadata, channel_names, data
-        """
         raise NotImplementedError('_parse_c3d_info is an abstract function')
->>>>>>> 1222f771
+
 
     @classmethod
     def from_c3d(cls, filename, idx=None, names=None, prefix=None):
@@ -236,11 +201,7 @@
         if names and idx:
             raise ValueError("names and idx can't be set simultaneously, please select only one")
         reader = ezc3d.c3d(str(filename))
-<<<<<<< HEAD
         data, channel_names, metadata = cls._parse_c3d(reader, prefix)
-=======
-        metadata, channel_names, data = cls._parse_c3d_info(reader, prefix)
->>>>>>> 1222f771
 
         if names:
             metadata.update({'get_labels': names})
@@ -361,8 +322,6 @@
 
     # --- Signal processing methods
 
-<<<<<<< HEAD
-=======
     def matmul(self, other):
         """
         Matrix product of two arrays.
@@ -378,7 +337,6 @@
         """
         return self.dynamic_child_cast(np.matmul(self, other))
 
->>>>>>> 1222f771
     def rectify(self):
         """
         Rectify a signal (i.e., get absolute values)
@@ -464,19 +422,6 @@
         -------
         FrameDependentNpArray
         """
-<<<<<<< HEAD
-        original_time_vector = np.arange(0, self.shape[axis])
-        x = self.copy()
-
-        def fct(m):
-            """Simple function to interpolate along an axis"""
-            w = np.isnan(m)
-            m[w] = 0
-            f = UnivariateSpline(original_time_vector, m, w=~w)
-            return f(original_time_vector)
-
-        return self.dynamic_child_cast(np.apply_along_axis(fct, axis=axis, arr=x))
-=======
 
         def fct(m):
             """Simple function to interpolate along an axis"""
@@ -547,7 +492,6 @@
             return True
         else:
             return False
->>>>>>> 1222f771
 
     def moving_rms(self, window_size):
         """
@@ -601,72 +545,12 @@
         elif self.ndim == 1:
             pass
         else:
-<<<<<<< HEAD
-            raise ValueError(f'x.dim should be 1, 2 or 3. You provided an array with {x.ndim} dimensions.')
-        return self.dynamic_child_cast(medfilt(self, window_size))
-
-    def low_pass(self, freq, order, cutoff):
-        """
-        Low-pass Butterworth filter
-=======
             raise ValueError(f'dim should be 1, 2 or 3. You provided an array with {self.ndim} dimensions.')
         return self.dynamic_child_cast(medfilt(self, window_size))
 
     def _base_filter(self, freq, order, cutoff, interp_nans, btype):
         """
         Butterworth filter
->>>>>>> 1222f771
-
-        Parameters
-        ----------
-        freq : Union(int, float)
-            Sample frequency
-        order : Int
-            Order of the filter
-        cutoff : Int
-            Cut-off frequency
-<<<<<<< HEAD
-
-        Returns
-        -------
-        FrameDependentNpArray
-        """
-        nyquist = freq / 2
-        corrected_freq = np.array(cutoff) / nyquist
-        b, a = butter(N=order, Wn=corrected_freq, btype='low')
-        return self.dynamic_child_cast(filtfilt(b, a, self))
-
-    def band_pass(self, freq, order, cutoff):
-=======
-        interp_nans : bool
-            As this function does not work with nans, check if it is safe to interpolate and then interpolate over nans
-        btype : str
-            Filter type
-
-        Returns
-        -------
-
-        """
-        check_for_nans = self.check_for_nans()
-
-        if not check_for_nans:
-            # if there is no nans
-            x = self.dynamic_child_cast(self)
-        elif interp_nans and check_for_nans:
-            # if there is some nans and it is safe to interpolate
-            x = self.dynamic_child_cast(self.fill_values())
-        else:
-            # there is nans and we don't want to interpolate
-            raise ValueError('filters do not work well with nans. Try interp_nans=True flag')
-
-        nyquist = freq / 2
-        corrected_freq = np.array(cutoff) / nyquist
-        b, a = butter(N=order, Wn=corrected_freq, btype=btype)
-        return filtfilt(b, a, x)
-
-    def low_pass(self, freq, order, cutoff, interp_nans=True):
-        """
-        Low-pass Butterworth filter
 
         Parameters
         ----------
@@ -678,6 +562,44 @@
             Cut-off frequency
         interp_nans : bool
             As this function does not work with nans, check if it is safe to interpolate and then interpolate over nans
+        btype : str
+            Filter type
+
+        Returns
+        -------
+
+        """
+        check_for_nans = self.check_for_nans()
+
+        if not check_for_nans:
+            # if there is no nans
+            x = self.dynamic_child_cast(self)
+        elif interp_nans and check_for_nans:
+            # if there is some nans and it is safe to interpolate
+            x = self.dynamic_child_cast(self.fill_values())
+        else:
+            # there is nans and we don't want to interpolate
+            raise ValueError('filters do not work well with nans. Try interp_nans=True flag')
+
+        nyquist = freq / 2
+        corrected_freq = np.array(cutoff) / nyquist
+        b, a = butter(N=order, Wn=corrected_freq, btype=btype)
+        return filtfilt(b, a, x)
+
+    def low_pass(self, freq, order, cutoff, interp_nans=True):
+        """
+        Low-pass Butterworth filter
+
+        Parameters
+        ----------
+        freq : Union(int, float)
+            Sample frequency
+        order : Int
+            Order of the filter
+        cutoff : Int
+            Cut-off frequency
+        interp_nans : bool
+            As this function does not work with nans, check if it is safe to interpolate and then interpolate over nans
 
         Returns
         -------
@@ -688,7 +610,6 @@
         )
 
     def band_pass(self, freq, order, cutoff, interp_nans):
->>>>>>> 1222f771
         """
         Band-pass Butterworth filter
 
@@ -700,30 +621,18 @@
             Order of the filter
         cutoff : List-like
             Cut-off frequencies ([lower, upper])
-<<<<<<< HEAD
-=======
         interp_nans : bool
             As this function does not work with nans, check if it is safe to interpolate and then interpolate over nans
->>>>>>> 1222f771
-
-        Returns
-        -------
-        FrameDependentNpArray
-        """
-<<<<<<< HEAD
-        nyquist = freq / 2
-        corrected_freq = np.array(cutoff) / nyquist
-        b, a = butter(N=order, Wn=corrected_freq, btype='bandpass')
-        return self.dynamic_child_cast(filtfilt(b, a, self))
-
-    def band_stop(self, freq, order, cutoff):
-=======
+
+        Returns
+        -------
+        FrameDependentNpArray
+        """
         return self.dynamic_child_cast(
             self._base_filter(freq, order, cutoff, interp_nans, btype='bandpass')
         )
 
     def band_stop(self, freq, order, cutoff, interp_nans):
->>>>>>> 1222f771
         """
         Band-stop Butterworth filter
 
@@ -735,30 +644,18 @@
             Order of the filter
         cutoff : List-like
             Cut-off frequencies ([lower, upper])
-<<<<<<< HEAD
-=======
         interp_nans : bool
             As this function does not work with nans, check if it is safe to interpolate and then interpolate over nans
->>>>>>> 1222f771
-
-        Returns
-        -------
-        FrameDependentNpArray
-        """
-<<<<<<< HEAD
-        nyquist = freq / 2
-        corrected_freq = np.array(cutoff) / nyquist
-        b, a = butter(N=order, Wn=corrected_freq, btype='bandstop')
-        return self.dynamic_child_cast(filtfilt(b, a, self))
-
-    def high_pass(self, freq, order, cutoff):
-=======
+
+        Returns
+        -------
+        FrameDependentNpArray
+        """
         return self.dynamic_child_cast(
             self._base_filter(freq, order, cutoff, interp_nans, btype='bandstop')
         )
 
     def high_pass(self, freq, order, cutoff, interp_nans):
->>>>>>> 1222f771
         """
         Band-stop Butterworth filter
 
@@ -770,26 +667,16 @@
             Order of the filter
         cutoff : List-like
             Cut-off frequencies ([lower, upper])
-<<<<<<< HEAD
-=======
         interp_nans : bool
             As this function does not work with nans, check if it is safe to interpolate and then interpolate over nans
->>>>>>> 1222f771
-
-        Returns
-        -------
-        FrameDependentNpArray
-        """
-<<<<<<< HEAD
-        nyquist = freq / 2
-        corrected_freq = np.array(cutoff) / nyquist
-        b, a = butter(N=order, Wn=corrected_freq, btype='high')
-        return self.dynamic_child_cast(filtfilt(b, a, self))
-=======
+
+        Returns
+        -------
+        FrameDependentNpArray
+        """
         return self.dynamic_child_cast(
             self._base_filter(freq, order, cutoff, interp_nans, btype='high')
         )
->>>>>>> 1222f771
 
     def fft(self, freq, only_positive=True, axis=-1):
         """
